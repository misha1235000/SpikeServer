// app

import * as express from 'express';
import * as bodyParser from 'body-parser';
import * as mongoose from 'mongoose';
import axios from 'axios';

const app = express();

import { TeamRouter } from './team/team.router';
import { AuthRouter } from './auth/auth.router';
import { ClientRouter } from './client/client.router';
import { errorHandler } from './utils/error.handler';
<<<<<<< HEAD
import { config } from './config';

// Axios global configuration
axios.defaults.baseURL = config.axios.baseURL;
=======
import { AuthController } from './auth/auth.controller';
>>>>>>> 2d1c1a2b

// Error handler
app.use(errorHandler);

// Headers
app.use((req, res, next) => {
    res.setHeader('Access-Control-Allow-Origin', '*');
    res.setHeader('Access-Control-Allow-Methods', 'GET,POST');
    res.setHeader('Access-Control-Allow-Headers', 'authorization,content-type');
    res.setHeader('Content-Type', 'text/html; charset=utf-8');
    next();
});

// The connection to the mongodb.
mongoose.connect('mongodb://devdb:Aa123456@ds125472.mlab.com:25472/teamdb').then(() => {
    console.log('Connected to mongo');
}).catch((error) => {
    console.log('error connecting to mongo');
});

app.use(bodyParser.json());
app.use(bodyParser.urlencoded({ extended: true }));
app.use('/api/auth', new AuthRouter().router);
app.use(AuthController.authorize); // The authorize middleware.
app.use('/api/client', new ClientRouter().router);
app.use('/api/team', new TeamRouter().router);

export const App = app;<|MERGE_RESOLUTION|>--- conflicted
+++ resolved
@@ -5,20 +5,17 @@
 import * as mongoose from 'mongoose';
 import axios from 'axios';
 
-const app = express();
-
+import { AuthController } from './auth/auth.controller';
 import { TeamRouter } from './team/team.router';
 import { AuthRouter } from './auth/auth.router';
 import { ClientRouter } from './client/client.router';
 import { errorHandler } from './utils/error.handler';
-<<<<<<< HEAD
 import { config } from './config';
+
+const app = express();
 
 // Axios global configuration
 axios.defaults.baseURL = config.axios.baseURL;
-=======
-import { AuthController } from './auth/auth.controller';
->>>>>>> 2d1c1a2b
 
 // Error handler
 app.use(errorHandler);
